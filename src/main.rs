mod report;
mod search;

use std::cell::RefCell;
use std::ffi::OsString;
use std::fs;
use std::io::Write;
use std::path::Path;
use std::process::exit;

use fxhash::FxHashMap;
use tree_sitter::{Language, Parser, Query};

mod cli;

#[cfg(test)]
mod tests;

extern "C" {
    fn tree_sitter_rust() -> Language;
    fn tree_sitter_ocaml() -> Language;
}

struct Cfg {
    // Use colors
    color: bool,
    // Print column number
    column: bool,
    // Group matches by file
    group: bool,
    // tree-sitter node kind, when available search pattern in this kind of nodes
    node_kinds: cli::NodeKinds,
    // Only match whole words?
    whole_word: bool,
    // tree-sitter parser
    parser: RefCell<Parser>,
    // Extension of files to search
    ext: &'static str,
    // Style to use for file paths
    file_path_style: ansi_term::Style,
    // Style to use for line numbres
    line_num_style: ansi_term::Style,
    // Style to use for highlighting matched parts
    match_style: ansi_term::Style,
}

#[derive(Debug)]
enum SearchMode {
    /// Word search
    Pattern(Pat),
    /// A tree-sitter query, with expected values of captures
    Query(Query, Vec<Option<String>>),
}

#[derive(Debug)]
struct Pat {
    /// The word to search
    word: String,
    /// Whether to match case sensitively. When this is `false`, `pat` is lowercase.
    case_sensitive: bool,
}

fn mk_search_mode(
    lang: Language,
    mut pat: String,
    query: Option<cli::Query>,
    captures: FxHashMap<String, String>,
    casing: cli::Casing,
) -> SearchMode {
    // Returns case sensitivity of the pattern, and adjusts it to lowercase if the it's case
    // insensitive.
    let get_pat_sensitivity = move |pat: &mut String| -> bool {
        match casing {
            cli::Casing::Smart => pat.chars().any(char::is_uppercase),
            cli::Casing::Sensitive => true,
            cli::Casing::Insensitive => {
                *pat = pat.to_lowercase();
                false
            }
        }
    };

    match query {
        None => {
            let case_sensitive = get_pat_sensitivity(&mut pat);
            SearchMode::Pattern(Pat {
                word: pat,
                case_sensitive,
            })
        }
        Some(query) => match query {
            cli::Query::Literal => {
                // Add a dummy capture to capture the full node
                match Query::new(lang, &pat) {
                    Err(err) => panic!("Unable to parse tree-sitter query: {:?}", err),
                    Ok(query) => {
                        let capture_names = query.capture_names();

                        if capture_names.is_empty() {
                            eprintln!("tree-sitter query doesn't have any capture");
                            exit(1);
                        }

                        let mut capture_vec: Vec<Option<String>> = vec![None; capture_names.len()];

                        for (specified_capture_name, expected_value) in captures.iter() {
                            match capture_names
                                .iter()
                                .enumerate()
                                .find(|(_, c)| *c == specified_capture_name)
                            {
                                None => {
                                    eprintln!(
                                        "WARNING: tree-sitter query does not capture {}",
                                        specified_capture_name
                                    );
                                }
                                Some((idx, _)) => {
                                    capture_vec[idx] = Some(expected_value.clone());
                                }
                            }
                        }

                        SearchMode::Query(query, capture_vec)
                    }
                }
            }
            cli::Query::Name => {
                todo!("Query files not implemented yet")
            }
        },
    }
}

fn main() {
    let stdout = std::io::stdout();
    let mut stdout_lock = stdout.lock();
    let ret = run(&mut stdout_lock, &mut std::env::args_os());
    std::process::exit(ret);
}

pub(crate) fn run<W, I, T>(stdout: &mut W, args_iter: I) -> i32
where
    W: Write,
    I: IntoIterator<Item = T>,
    T: Into<OsString> + Clone,
{
    let cli::Args {
        pattern,
        path,
        column,
        nogroup,
        nocolor,
        casing,
        whole_word,
        node_kinds,
        query,
        captures,
        matches,
    } = match cli::parse_args_safe(args_iter) {
        Err(err) => {
            eprintln!("{}", err.message);
            return 1;
        }
        Ok(args) => args,
    };

    let mut lang: Option<(Language, &'static str)> = None;

    if matches.is_present("rust") {
        lang = Some((unsafe { tree_sitter_rust() }, "rs"));
    }

    if matches.is_present("ocaml") {
        lang = Some((unsafe { tree_sitter_ocaml() }, "ml"));
    }

    let (lang, lang_ext) = match lang {
        None => {
            eprintln!("No language specified; aborting.");
<<<<<<< HEAD
            exit(1);
=======
            return 1;
>>>>>>> e59fe3cf
        }
        Some(lang) => lang,
    };

    let search_mode = mk_search_mode(lang, pattern, query, captures, casing);

    let mut parser = Parser::new();
    parser.set_language(lang).unwrap();

    let path = path
        .map(|s| s.into())
        .unwrap_or_else(|| std::env::current_dir().unwrap());

    let cfg = Cfg {
        color: !nocolor,
        column,
        group: !nogroup,
        node_kinds,
        whole_word,
        parser: RefCell::new(parser),
        ext: lang_ext,
        file_path_style: ansi_term::Colour::Green.bold(),
        line_num_style: ansi_term::Colour::Yellow.bold(),
        match_style: ansi_term::Colour::Black.on(ansi_term::Color::Yellow),
    };

    let mut first = true;

    if path.is_dir() {
<<<<<<< HEAD
        walk_path(&search_mode, &path, &cfg, &mut first);
    } else {
        search_file(&search_mode, &path, &cfg, &mut first);
=======
        walk_path(stdout, &path, &cfg, &mut first);
    } else {
        search_file(stdout, &path, &cfg, &mut first);
>>>>>>> e59fe3cf
    }

    0
}

<<<<<<< HEAD
fn walk_path(search_mode: &SearchMode, path: &Path, cfg: &Cfg, first: &mut bool) {
=======
fn walk_path<W: Write>(stdout: &mut W, path: &Path, cfg: &Cfg, first: &mut bool) {
>>>>>>> e59fe3cf
    let dir_contents = match fs::read_dir(path) {
        Ok(ok) => ok,
        Err(err) => {
            eprintln!(
                "Unable to read {} contents: {}",
                path.to_string_lossy(),
                err
            );
            return;
        }
    };

    for file in dir_contents {
        let file = match file {
            Ok(ok) => ok,
            Err(err) => {
                eprintln!("Unable to read dir entry: {}", err);
                continue;
            }
        };

        let path = file.path();

        let meta = match file.metadata() {
            Ok(ok) => ok,
            Err(err) => {
                eprintln!("Unable to get {} metadata: {}", path.to_string_lossy(), err);
                continue;
            }
        };

        if meta.is_dir() {
<<<<<<< HEAD
            walk_path(search_mode, &path, cfg, first);
        } else if let Some(ext) = path.extension() {
            if ext == cfg.ext {
                search_file(search_mode, &path, cfg, first);
            }
        }
    }
}

fn search_file(search_mode: &SearchMode, path: &Path, cfg: &Cfg, first: &mut bool) {
=======
            walk_path(stdout, &path, cfg, first);
        } else if let Some(ext) = path.extension() {
            if ext == cfg.ext {
                search_file(stdout, &path, cfg, first);
            }
        }
    }
}

fn search_file<W: Write>(stdout: &mut W, path: &Path, cfg: &Cfg, first: &mut bool) {
>>>>>>> e59fe3cf
    let contents = match fs::read_to_string(path) {
        Ok(ok) => ok,
        Err(err) => {
            eprintln!("Unable to read {}: {}", path.to_string_lossy(), err);
            return;
        }
    };

    let tree = match cfg.parser.borrow_mut().parse(contents.as_bytes(), None) {
        Some(ok) => ok,
        None => {
            eprintln!("Unable to parse {}", path.to_string_lossy());
            return;
        }
    };

    let root = tree.root_node();
<<<<<<< HEAD
=======
    walk_ast(stdout, path, cfg, &contents, root, first);
}

fn walk_ast<W: Write>(
    stdout: &mut W,
    path: &Path,
    cfg: &Cfg,
    contents: &str,
    node: Node,
    first: &mut bool,
) {
    let bytes = contents.as_bytes();

    // TODO: Generate this lazily
    let lines: Vec<&str> = contents.lines().collect();

    let mut work = vec![node];

    // Did we print the file name? Only used with `cfg.group`
    let mut header_printed = false;

    while let Some(node) = work.pop() {
        let node_kind = node.kind();

        let mut search = false;
        let is_comment = node_kind == "block_comment" || node_kind == "line_comment";
        search |= is_comment && cfg.node_kinds.comment;
        search |= node_kind == "string_literal" && cfg.node_kinds.string;

        let is_id = !is_comment && node.child_count() == 0 && cfg.node_kinds.identifier;
        search |= is_id;

        if search {
            let token_str = match node.utf8_text(bytes) {
                Err(err) => {
                    eprintln!(
                        "Unable to decode token {:?} in {}",
                        err,
                        path.to_string_lossy()
                    );
                    continue;
                }
                Ok(token_str) => token_str,
            };

            for match_ in match_token(
                token_str,
                &cfg.pattern,
                is_id,
                cfg.whole_word,
                cfg.case_sensitive,
            ) {
                report_match(
                    stdout,
                    cfg,
                    path,
                    &node,
                    token_str,
                    &lines,
                    match_,
                    &mut header_printed,
                    first,
                );
            }
        }
>>>>>>> e59fe3cf

    match search_mode {
        SearchMode::Pattern(Pat {
            word,
            case_sensitive,
        }) => search::word::search_file(path, word, *case_sensitive, cfg, &contents, root, first),
        SearchMode::Query(query, captures) => {
            search::query::run_query(path, query, captures, cfg, &contents, root, first)
        }
    }
<<<<<<< HEAD
=======
}

fn get_token_line_col(token: &str, column0: usize, idx: usize) -> (usize, usize) {
    let mut chars = token.chars();

    let mut line = 0;
    let mut col = column0;

    for _ in 0..idx {
        let c = chars.next();
        if c == Some('\n') {
            line += 1;
            col = 0;
        } else {
            col += 1;
        }
    }

    (line, col)
}

fn check_word_bounds(text: &str, match_begin: usize, match_end: usize) -> bool {
    if let Some(char) = text[..match_begin].chars().next_back() {
        if char.is_alphabetic() {
            return false;
        }
    }

    if let Some(char) = text[match_end..].chars().next() {
        if char.is_alphabetic() {
            return false;
        }
    }

    true
}

fn match_token(
    token: &str,
    pattern: &str,
    is_id: bool,
    whole_word: bool,
    case_sensitive: bool,
) -> Vec<usize> {
    #[cfg(debug_assertions)]
    if !case_sensitive {
        assert_eq!(pattern, pattern.to_lowercase());
    }

    let token: Cow<'_, str> = if !case_sensitive {
        Cow::Owned(token.to_lowercase())
    } else {
        Cow::Borrowed(token)
    };

    // Special case for whole-word identifiers: don't look at word bounds, expect the whole token
    // to match
    if is_id && whole_word {
        return if token == pattern { vec![0] } else { vec![] };
    }

    // In other cases we'll find the pattern in the token (which may occur multiple times) and
    // check word boundaries when necessary
    token
        .match_indices(pattern)
        .flat_map(|(match_begin, _)| {
            if whole_word
                && !check_word_bounds(token.as_ref(), match_begin, match_begin + pattern.len())
            {
                None.into_iter()
            } else {
                Some(match_begin).into_iter()
            }
        })
        .collect()
}

fn report_match<W: Write>(
    stdout: &mut W,
    cfg: &Cfg,
    path: &Path,
    node: &Node,
    token_str: &str,
    lines: &[&str],
    match_: usize,
    header_printed: &mut bool,
    first: &mut bool,
) {
    let pos = node.start_position();

    let (token_line, token_col) = get_token_line_col(token_str.as_ref(), pos.column, match_);

    let line = pos.row + token_line;
    let column = token_col;

    // Print header (if grouping)
    if !*header_printed && cfg.group {
        if *first {
            *first = false;
        } else {
            let _ = writeln!(stdout);
        }

        if cfg.color {
            let _ = writeln!(
                stdout,
                "{}{}{}",
                cfg.file_path_style.prefix(),
                path.to_string_lossy(),
                cfg.file_path_style.suffix()
            );
        } else {
            let _ = writeln!(stdout, "{}", path.to_string_lossy());
        }
        *header_printed = true;
    }

    // Print file path for the match (if not grouping)
    if !cfg.group {
        if cfg.color {
            let _ = write!(
                stdout,
                "{}{}{}:",
                cfg.file_path_style.prefix(),
                path.to_string_lossy(),
                cfg.file_path_style.suffix()
            );
        } else {
            let _ = write!(stdout, "{}:", path.to_string_lossy());
        }
    }

    // Print line number
    if cfg.color {
        let _ = write!(
            stdout,
            "{}{}{}:",
            cfg.line_num_style.prefix(),
            line + 1,
            cfg.line_num_style.suffix()
        );
    } else {
        let _ = write!(stdout, "{}:", line + 1);
    }

    // Print column number (if enabled)
    if cfg.column {
        let _ = write!(stdout, "{}:", column + 1);
    }

    // Print line
    let line = match lines.get(line) {
        Some(ok) => ok,
        None => {
            eprintln!(
                "Unable to get line {} in {}",
                pos.row,
                path.to_string_lossy()
            );
            return;
        }
    };

    let before_match = &line[0..column];
    let match_ = &line[column..column + cfg.pattern.len()];
    let after_match = &line[column + cfg.pattern.len()..];
    let _ = write!(stdout, "{}", before_match);
    if cfg.color {
        let _ = write!(
            stdout,
            "{}{}{}",
            cfg.match_style.prefix(),
            match_,
            cfg.match_style.suffix()
        );
    } else {
        let _ = write!(stdout, "{}", match_);
    }
    let _ = writeln!(stdout, "{}", after_match);
}

#[test]
fn test_word_bounds() {
    assert!(check_word_bounds("test", 0, 4));
    assert!(!check_word_bounds("test", 0, 3));
    assert!(!check_word_bounds("test", 1, 4));
    assert!(!check_word_bounds("test", 1, 3));
    assert!(!check_word_bounds("test", 1, 2));
    assert!(!check_word_bounds("test", 2, 3));
    assert!(!check_word_bounds("test", 2, 2));

    assert!(check_word_bounds("a b c", 2, 3));
    assert!(!check_word_bounds("a b c", 2, 4));
    assert!(check_word_bounds("a b c", 2, 5));
}

#[test]
fn test_match_token() {
    assert_eq!(match_token("test", "test", false, false, false), vec![0]);
    assert_eq!(match_token("test", "test", true, false, false), vec![0]);
    assert_eq!(match_token("test", "Test", true, true, true), vec![]);
    assert_eq!(match_token("Test", "Test", true, true, true), vec![0]);

    // Whole word
    assert_eq!(
        match_token("just testing", "test", false, false, false),
        vec![5]
    );
    assert_eq!(
        match_token("just testing", "test", false, true, false),
        vec![]
    );

    // Multiple occurrences in single token
    assert_eq!(
        match_token("tey te tey", "te", false, false, false),
        vec![0, 4, 7]
    );
    assert_eq!(match_token("tey te tey", "te", false, true, false), vec![4]);
    assert_eq!(match_token("tey Te tey", "Te", false, false, true), vec![4]);
>>>>>>> e59fe3cf
}<|MERGE_RESOLUTION|>--- conflicted
+++ resolved
@@ -178,11 +178,7 @@
     let (lang, lang_ext) = match lang {
         None => {
             eprintln!("No language specified; aborting.");
-<<<<<<< HEAD
-            exit(1);
-=======
             return 1;
->>>>>>> e59fe3cf
         }
         Some(lang) => lang,
     };
@@ -212,25 +208,21 @@
     let mut first = true;
 
     if path.is_dir() {
-<<<<<<< HEAD
-        walk_path(&search_mode, &path, &cfg, &mut first);
+        walk_path(stdout, &search_mode, &path, &cfg, &mut first);
     } else {
-        search_file(&search_mode, &path, &cfg, &mut first);
-=======
-        walk_path(stdout, &path, &cfg, &mut first);
-    } else {
-        search_file(stdout, &path, &cfg, &mut first);
->>>>>>> e59fe3cf
+        search_file(stdout, &search_mode, &path, &cfg, &mut first);
     }
 
     0
 }
 
-<<<<<<< HEAD
-fn walk_path(search_mode: &SearchMode, path: &Path, cfg: &Cfg, first: &mut bool) {
-=======
-fn walk_path<W: Write>(stdout: &mut W, path: &Path, cfg: &Cfg, first: &mut bool) {
->>>>>>> e59fe3cf
+fn walk_path<W: Write>(
+    stdout: &mut W,
+    search_mode: &SearchMode,
+    path: &Path,
+    cfg: &Cfg,
+    first: &mut bool,
+) {
     let dir_contents = match fs::read_dir(path) {
         Ok(ok) => ok,
         Err(err) => {
@@ -263,29 +255,22 @@
         };
 
         if meta.is_dir() {
-<<<<<<< HEAD
-            walk_path(search_mode, &path, cfg, first);
+            walk_path(stdout, search_mode, &path, cfg, first);
         } else if let Some(ext) = path.extension() {
             if ext == cfg.ext {
-                search_file(search_mode, &path, cfg, first);
-            }
-        }
-    }
-}
-
-fn search_file(search_mode: &SearchMode, path: &Path, cfg: &Cfg, first: &mut bool) {
-=======
-            walk_path(stdout, &path, cfg, first);
-        } else if let Some(ext) = path.extension() {
-            if ext == cfg.ext {
-                search_file(stdout, &path, cfg, first);
-            }
-        }
-    }
-}
-
-fn search_file<W: Write>(stdout: &mut W, path: &Path, cfg: &Cfg, first: &mut bool) {
->>>>>>> e59fe3cf
+                search_file(stdout, search_mode, &path, cfg, first);
+            }
+        }
+    }
+}
+
+fn search_file<W: Write>(
+    stdout: &mut W,
+    search_mode: &SearchMode,
+    path: &Path,
+    cfg: &Cfg,
+    first: &mut bool,
+) {
     let contents = match fs::read_to_string(path) {
         Ok(ok) => ok,
         Err(err) => {
@@ -303,305 +288,23 @@
     };
 
     let root = tree.root_node();
-<<<<<<< HEAD
-=======
-    walk_ast(stdout, path, cfg, &contents, root, first);
-}
-
-fn walk_ast<W: Write>(
-    stdout: &mut W,
-    path: &Path,
-    cfg: &Cfg,
-    contents: &str,
-    node: Node,
-    first: &mut bool,
-) {
-    let bytes = contents.as_bytes();
-
-    // TODO: Generate this lazily
-    let lines: Vec<&str> = contents.lines().collect();
-
-    let mut work = vec![node];
-
-    // Did we print the file name? Only used with `cfg.group`
-    let mut header_printed = false;
-
-    while let Some(node) = work.pop() {
-        let node_kind = node.kind();
-
-        let mut search = false;
-        let is_comment = node_kind == "block_comment" || node_kind == "line_comment";
-        search |= is_comment && cfg.node_kinds.comment;
-        search |= node_kind == "string_literal" && cfg.node_kinds.string;
-
-        let is_id = !is_comment && node.child_count() == 0 && cfg.node_kinds.identifier;
-        search |= is_id;
-
-        if search {
-            let token_str = match node.utf8_text(bytes) {
-                Err(err) => {
-                    eprintln!(
-                        "Unable to decode token {:?} in {}",
-                        err,
-                        path.to_string_lossy()
-                    );
-                    continue;
-                }
-                Ok(token_str) => token_str,
-            };
-
-            for match_ in match_token(
-                token_str,
-                &cfg.pattern,
-                is_id,
-                cfg.whole_word,
-                cfg.case_sensitive,
-            ) {
-                report_match(
-                    stdout,
-                    cfg,
-                    path,
-                    &node,
-                    token_str,
-                    &lines,
-                    match_,
-                    &mut header_printed,
-                    first,
-                );
-            }
-        }
->>>>>>> e59fe3cf
 
     match search_mode {
         SearchMode::Pattern(Pat {
             word,
             case_sensitive,
-        }) => search::word::search_file(path, word, *case_sensitive, cfg, &contents, root, first),
+        }) => search::word::search_file(
+            stdout,
+            path,
+            word,
+            *case_sensitive,
+            cfg,
+            &contents,
+            root,
+            first,
+        ),
         SearchMode::Query(query, captures) => {
-            search::query::run_query(path, query, captures, cfg, &contents, root, first)
-        }
-    }
-<<<<<<< HEAD
-=======
-}
-
-fn get_token_line_col(token: &str, column0: usize, idx: usize) -> (usize, usize) {
-    let mut chars = token.chars();
-
-    let mut line = 0;
-    let mut col = column0;
-
-    for _ in 0..idx {
-        let c = chars.next();
-        if c == Some('\n') {
-            line += 1;
-            col = 0;
-        } else {
-            col += 1;
-        }
-    }
-
-    (line, col)
-}
-
-fn check_word_bounds(text: &str, match_begin: usize, match_end: usize) -> bool {
-    if let Some(char) = text[..match_begin].chars().next_back() {
-        if char.is_alphabetic() {
-            return false;
-        }
-    }
-
-    if let Some(char) = text[match_end..].chars().next() {
-        if char.is_alphabetic() {
-            return false;
-        }
-    }
-
-    true
-}
-
-fn match_token(
-    token: &str,
-    pattern: &str,
-    is_id: bool,
-    whole_word: bool,
-    case_sensitive: bool,
-) -> Vec<usize> {
-    #[cfg(debug_assertions)]
-    if !case_sensitive {
-        assert_eq!(pattern, pattern.to_lowercase());
-    }
-
-    let token: Cow<'_, str> = if !case_sensitive {
-        Cow::Owned(token.to_lowercase())
-    } else {
-        Cow::Borrowed(token)
-    };
-
-    // Special case for whole-word identifiers: don't look at word bounds, expect the whole token
-    // to match
-    if is_id && whole_word {
-        return if token == pattern { vec![0] } else { vec![] };
-    }
-
-    // In other cases we'll find the pattern in the token (which may occur multiple times) and
-    // check word boundaries when necessary
-    token
-        .match_indices(pattern)
-        .flat_map(|(match_begin, _)| {
-            if whole_word
-                && !check_word_bounds(token.as_ref(), match_begin, match_begin + pattern.len())
-            {
-                None.into_iter()
-            } else {
-                Some(match_begin).into_iter()
-            }
-        })
-        .collect()
-}
-
-fn report_match<W: Write>(
-    stdout: &mut W,
-    cfg: &Cfg,
-    path: &Path,
-    node: &Node,
-    token_str: &str,
-    lines: &[&str],
-    match_: usize,
-    header_printed: &mut bool,
-    first: &mut bool,
-) {
-    let pos = node.start_position();
-
-    let (token_line, token_col) = get_token_line_col(token_str.as_ref(), pos.column, match_);
-
-    let line = pos.row + token_line;
-    let column = token_col;
-
-    // Print header (if grouping)
-    if !*header_printed && cfg.group {
-        if *first {
-            *first = false;
-        } else {
-            let _ = writeln!(stdout);
-        }
-
-        if cfg.color {
-            let _ = writeln!(
-                stdout,
-                "{}{}{}",
-                cfg.file_path_style.prefix(),
-                path.to_string_lossy(),
-                cfg.file_path_style.suffix()
-            );
-        } else {
-            let _ = writeln!(stdout, "{}", path.to_string_lossy());
-        }
-        *header_printed = true;
-    }
-
-    // Print file path for the match (if not grouping)
-    if !cfg.group {
-        if cfg.color {
-            let _ = write!(
-                stdout,
-                "{}{}{}:",
-                cfg.file_path_style.prefix(),
-                path.to_string_lossy(),
-                cfg.file_path_style.suffix()
-            );
-        } else {
-            let _ = write!(stdout, "{}:", path.to_string_lossy());
-        }
-    }
-
-    // Print line number
-    if cfg.color {
-        let _ = write!(
-            stdout,
-            "{}{}{}:",
-            cfg.line_num_style.prefix(),
-            line + 1,
-            cfg.line_num_style.suffix()
-        );
-    } else {
-        let _ = write!(stdout, "{}:", line + 1);
-    }
-
-    // Print column number (if enabled)
-    if cfg.column {
-        let _ = write!(stdout, "{}:", column + 1);
-    }
-
-    // Print line
-    let line = match lines.get(line) {
-        Some(ok) => ok,
-        None => {
-            eprintln!(
-                "Unable to get line {} in {}",
-                pos.row,
-                path.to_string_lossy()
-            );
-            return;
-        }
-    };
-
-    let before_match = &line[0..column];
-    let match_ = &line[column..column + cfg.pattern.len()];
-    let after_match = &line[column + cfg.pattern.len()..];
-    let _ = write!(stdout, "{}", before_match);
-    if cfg.color {
-        let _ = write!(
-            stdout,
-            "{}{}{}",
-            cfg.match_style.prefix(),
-            match_,
-            cfg.match_style.suffix()
-        );
-    } else {
-        let _ = write!(stdout, "{}", match_);
-    }
-    let _ = writeln!(stdout, "{}", after_match);
-}
-
-#[test]
-fn test_word_bounds() {
-    assert!(check_word_bounds("test", 0, 4));
-    assert!(!check_word_bounds("test", 0, 3));
-    assert!(!check_word_bounds("test", 1, 4));
-    assert!(!check_word_bounds("test", 1, 3));
-    assert!(!check_word_bounds("test", 1, 2));
-    assert!(!check_word_bounds("test", 2, 3));
-    assert!(!check_word_bounds("test", 2, 2));
-
-    assert!(check_word_bounds("a b c", 2, 3));
-    assert!(!check_word_bounds("a b c", 2, 4));
-    assert!(check_word_bounds("a b c", 2, 5));
-}
-
-#[test]
-fn test_match_token() {
-    assert_eq!(match_token("test", "test", false, false, false), vec![0]);
-    assert_eq!(match_token("test", "test", true, false, false), vec![0]);
-    assert_eq!(match_token("test", "Test", true, true, true), vec![]);
-    assert_eq!(match_token("Test", "Test", true, true, true), vec![0]);
-
-    // Whole word
-    assert_eq!(
-        match_token("just testing", "test", false, false, false),
-        vec![5]
-    );
-    assert_eq!(
-        match_token("just testing", "test", false, true, false),
-        vec![]
-    );
-
-    // Multiple occurrences in single token
-    assert_eq!(
-        match_token("tey te tey", "te", false, false, false),
-        vec![0, 4, 7]
-    );
-    assert_eq!(match_token("tey te tey", "te", false, true, false), vec![4]);
-    assert_eq!(match_token("tey Te tey", "Te", false, false, true), vec![4]);
->>>>>>> e59fe3cf
+            search::query::run_query(stdout, path, query, captures, cfg, &contents, root, first)
+        }
+    }
 }